<<<<<<< HEAD
import { LedgerId, TokenType } from '@hashgraph/sdk';
import { IHederaMirrornodeService } from './hedera-mirrornode-service.interface';
=======
import { LedgerId } from '@hashgraph/sdk';
>>>>>>> 69324469
import BigNumber from 'bignumber.js';

export const LedgerIdToBaseUrl: Map<LedgerId, string> = new Map([
  [LedgerId.MAINNET, 'https://mainnet-public.mirrornode.hedera.com/api/v1'],
  [LedgerId.TESTNET, 'https://testnet.mirrornode.hedera.com/api/v1'],
]);

export type AccountTokenBalancesQueryParams = {
  accountId: string;
  tokenId?: string;
};

export type TopicMessagesQueryParams = {
  topicId: string;
  lowerTimestamp: string;
  upperTimestamp: string;
  limit: number;
};

export type TopicMessage = {
  topicId: string;
  message: string;
  timestamp: string;
};

export type TopicMessagesResponse = {
  topicId: string;
  messages: TopicMessage[];
};

export type TokenBalance = {
  account: string;
  balance: number;
  decimals: number;
};
export type TokenBalancesResponse = {
  tokens: TokenBalance[];
};
export type AccountResponse = {
  accountId: string;
  accountPublicKey: string;
  balance: AccountBalanceResponse;
};

export type AccountAPIResponse = {
  accountId: string;
  key: {
    key: string;
    _type: KeyEncryptionType;
  };
  balance: AccountBalanceResponse;
};

export type AccountBalanceResponse = {
  balance: BigNumber;
  timestamp: string;
  tokens: TokenBalance[];
};

export type TopicMessagesAPIResponse = {
  messages: TopicMessage[];
  links: {
    next: string | null;
  };
};

export type KeyEncryptionType = 'ED25519' | 'ECDSA_SECP256K1';

export type TokenDetails = {
  decimals: string;
  name: string;
  symbol: string;
  maxSupply: number;
  type: TokenType;
};<|MERGE_RESOLUTION|>--- conflicted
+++ resolved
@@ -1,9 +1,4 @@
-<<<<<<< HEAD
 import { LedgerId, TokenType } from '@hashgraph/sdk';
-import { IHederaMirrornodeService } from './hedera-mirrornode-service.interface';
-=======
-import { LedgerId } from '@hashgraph/sdk';
->>>>>>> 69324469
 import BigNumber from 'bignumber.js';
 
 export const LedgerIdToBaseUrl: Map<LedgerId, string> = new Map([
