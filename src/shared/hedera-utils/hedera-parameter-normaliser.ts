// optional to use methods in here

import {
  airdropFungibleTokenParameters,
  createFungibleTokenParameters,
  createFungibleTokenParametersNormalised,
  createNonFungibleTokenParameters,
  createNonFungibleTokenParametersNormalised,
  transferTokenParameters,
} from '../parameter-schemas/hts.zod';
import { transferHbarParameters } from '@/shared/parameter-schemas/has.zod';
import {
  createTopicParameters,
  createTopicParametersNormalised,
  submitTopicMessageParameters,
} from '@/shared/parameter-schemas/hcs.zod';
import { Client } from '@hashgraph/sdk';
import { Context } from '../configuration';
import z from 'zod';
<<<<<<< HEAD
import { HederaMirrornodeService } from '@/shared/hedera-utils/mirrornode/hedera-mirrornode-service';
=======
import {
  accountBalanceQueryParameters,
  accountTokenBalancesQueryParameters,
} from '../parameter-schemas/account-query.zod';
>>>>>>> 70fc8f60

export default class HederaParameterNormaliser {
  static async normaliseCreateFungibleTokenParams(
    params: z.infer<ReturnType<typeof createFungibleTokenParameters>>,
    context: Context,
    client: Client,
    mirrorNode: HederaMirrornodeService,
  ) {
    const accountId = context.accountId || client.operatorAccountId?.toString();
    if (!accountId) throw new Error('Account ID must be defined');

    const normalized: z.infer<ReturnType<typeof createFungibleTokenParametersNormalised>> = {
      ...params,
    };

    const treasuryAccountId = params.treasuryAccountId ?? accountId;

    if (!treasuryAccountId) {
      throw new Error('Must include treasury account ID');
    }

    const supplyType = params.supplyType ?? 'finite';
    const decimals = params.decimals ?? 0;
    const maxSupply =
      supplyType === 'finite' ? (params.maxSupply ?? 1_000_000 * 10 ** params.decimals) : undefined;
    const initialSupply = params.initialSupply ? params.initialSupply * 10 ** params.decimals : 0;

    const publicKey =
      (await mirrorNode.getAccount(accountId).then(r => r.accountPublicKey)) ??
      client.operatorPublicKey?.toStringDer();

    if (params.isSupplyKey) {
      normalized.supplyKey = publicKey;
    }

    return {
      ...normalized,
      treasuryAccountId,
      supplyType,
      maxSupply,
      decimals,
      initialSupply,
    };
  }

  static async normaliseCreateNonFungibleTokenParams(
    params: z.infer<ReturnType<typeof createNonFungibleTokenParameters>>,
    context: Context,
    client: Client,
    mirrorNode: HederaMirrornodeService,
  ) {
    const accountId = context.accountId || client.operatorAccountId?.toString();
    if (!accountId) throw new Error('Account ID must be defined');

    const treasuryAccountId = params.treasuryAccountId || accountId;
    if (!treasuryAccountId) throw new Error('Must include treasury account ID');

    const publicKey =
      (await mirrorNode.getAccount(accountId).then(r => r.accountPublicKey)) ??
      client.operatorPublicKey?.toStringDer();

    const normalized: z.infer<ReturnType<typeof createNonFungibleTokenParametersNormalised>> = {
      ...params,
      treasuryAccountId,
      supplyKey: publicKey,
    };

    return normalized;
  }

  static normaliseTransferHbar(
    params: z.infer<ReturnType<typeof transferHbarParameters>>,
    context: Context,
    client: Client,
  ) {
    const sourceAccountId =
      params.sourceAccountId ?? context.accountId ?? client.operatorAccountId?.toString();
    if (!sourceAccountId) {
      throw new Error('Must include source account ID');
    }

    return {
      ...params,
      sourceAccountId,
    };
  }

  static normaliseAirdropFungibleTokenParams(
    params: z.infer<ReturnType<typeof airdropFungibleTokenParameters>>,
    context: Context,
    client: Client,
  ) {
    const sourceAccountId =
      params.sourceAccountId ?? context.accountId ?? client.operatorAccountId?.toString();
    if (!sourceAccountId) {
      throw new Error('Must include source account ID');
    }
    // const parsedAmount = params.amount * 10**mirrorNode.getTokenDetails(params.tokenId).decimals  TODO: fetch token decimals from mirror node

    return {
      ...params,
      sourceAccountId,
    };
  }

  static normaliseTransferTokenParams(
    params: z.infer<ReturnType<typeof transferTokenParameters>>,
    context: Context,
    client: Client,
  ) {
    const sourceAccountId =
      params.sourceAccountId ?? context.accountId ?? client.operatorAccountId?.toString();
    if (!sourceAccountId) {
      throw new Error('Must include source account ID');
    }

    return {
      ...params,
      sourceAccountId,
    };
  }

  static async normaliseCreateTopicParams(
    params: z.infer<ReturnType<typeof createTopicParameters>>,
    context: Context,
    client: Client,
    mirrorNode: HederaMirrornodeService,
  ) {
    const accountId = context.accountId || client.operatorAccountId?.toString();
    if (!accountId) throw new Error('Account ID must be defined');

    const publicKey =
      (await mirrorNode.getAccount(accountId).then(r => r.accountPublicKey)) ??
      client.operatorPublicKey?.toStringDer();

    const normalised: z.infer<ReturnType<typeof createTopicParametersNormalised>> = { ...params };

    if (params.isSubmitKey) {
      if (!publicKey) {
        throw new Error('Could not determine default account ID for submit key');
      }
      normalised.submitKey = publicKey;
    }

    return normalised;
  }

  static normaliseSubmitTopicMessageParams(
    params: z.infer<ReturnType<typeof submitTopicMessageParameters>>,
    context: Context,
    client: Client,
  ) {
    const sender = params.sender || context.accountId || client.operatorAccountId?.toString();

    return {
      ...params,
      sender,
    };
  }

  static normaliseHbarBalanceParams(
    params: z.infer<ReturnType<typeof accountBalanceQueryParameters>>,
    context: Context,
    client: Client,
  ) {
    const accountId = params.accountId || context.accountId || client.operatorAccountId?.toString();
    if (!accountId) {
      throw new Error('Account ID is required');
    }
    return {
      ...params,
      accountId,
    };
  }

  static normaliseAccountTokenBalancesParams(
    params: z.infer<ReturnType<typeof accountTokenBalancesQueryParameters>>,
    context: Context,
    client: Client,
  ) {
    const accountId = params.accountId || context.accountId || client.operatorAccountId?.toString();
    if (!accountId) {
      throw new Error('Account ID is required');
    }
    return {
      ...params,
      accountId,
    };
  }
}<|MERGE_RESOLUTION|>--- conflicted
+++ resolved
@@ -17,14 +17,11 @@
 import { Client } from '@hashgraph/sdk';
 import { Context } from '../configuration';
 import z from 'zod';
-<<<<<<< HEAD
 import { HederaMirrornodeService } from '@/shared/hedera-utils/mirrornode/hedera-mirrornode-service';
-=======
 import {
   accountBalanceQueryParameters,
   accountTokenBalancesQueryParameters,
 } from '../parameter-schemas/account-query.zod';
->>>>>>> 70fc8f60
 
 export default class HederaParameterNormaliser {
   static async normaliseCreateFungibleTokenParams(
