import { z } from 'zod';
import type { Context } from '../../configuration';
import type { Tool } from '../../tools';
import HederaParameterNormaliser from '../../hedera-utils/hedera-parameter-normaliser';
import { Client } from '@hashgraph/sdk';
import { handleTransaction } from '../../strategies/tx-mode-strategy';
import { createFungibleTokenParameters } from '../../parameter-schemas/hts.zod';
import HederaBuilder from '../../hedera-utils/hedera-builder';

const createFungibleTokenPrompt = (_context: Context = {}) => `
This tool will create a fungible token on Hedera.

It takes four arguments:
- tokenName (str): The name of the token.
- tokenSymbol (str, optional): The symbol of the token.
- initialSupply (int, optional): The initial supply of the token.
- treasuryAccountId (str, optional): The treasury account of the token.
`;

<<<<<<< HEAD


const createFungibleToken = async (
=======
export const createFungibleToken = async (
>>>>>>> 9b61d83d
  client: Client,
  context: Context,
  params: z.infer<ReturnType<typeof createFungibleTokenParameters>>,
) => {
  try {
    const normalisedParams = HederaParameterNormaliser.normaliseCreateFungibleTokenParams(
      params,
      context,
      client,
    );
    const tx = HederaBuilder.createFungibleToken(normalisedParams);
    const result = await handleTransaction(tx, client, context);
    console.log('Result from create fungible token', result);
    return result;
  } catch (error) {
    if (error instanceof Error) {
      return error.message;
    }
    return 'Failed to create fungible token'; // TODO: make this a more specific error
  }
};

const tool = (context: Context): Tool => ({
  method: 'create_fungible_token',
  name: 'Create Fungible Token',
  description: createFungibleTokenPrompt(context),
  parameters: createFungibleTokenParameters(context),
  actions: {
    fungibleToken: {
      create: true,
    },
  },
  execute: createFungibleToken,
});

export default tool;<|MERGE_RESOLUTION|>--- conflicted
+++ resolved
@@ -17,13 +17,7 @@
 - treasuryAccountId (str, optional): The treasury account of the token.
 `;
 
-<<<<<<< HEAD
-
-
 const createFungibleToken = async (
-=======
-export const createFungibleToken = async (
->>>>>>> 9b61d83d
   client: Client,
   context: Context,
   params: z.infer<ReturnType<typeof createFungibleTokenParameters>>,
