import typescript from '@typescript-eslint/eslint-plugin';
import typescriptParser from '@typescript-eslint/parser';
import globals from 'globals';
import { defineConfig } from 'eslint/config';

export default defineConfig([
<<<<<<< HEAD
  { ignores: ['dist/**', '.prettierrc.cjs', 'eslint.config.mjs'] },
  tseslint.configs.recommended,
=======
  { ignores: ['dist/**', 'node_modules/**', '.prettierrc.js', 'eslint.config.mjs'] },
>>>>>>> f331daf2
  {
    files: ['**/*.{js,ts}'],
    languageOptions: {
      globals: {
        ...globals.node,
        ...globals.browser,
      },
      parser: typescriptParser,
      parserOptions: { ecmaVersion: 'latest', sourceType: 'module' },
    },
    plugins: { '@typescript-eslint': typescript },
    rules: {
<<<<<<< HEAD
      '@typescript-eslint/no-explicit-any': 'off',
      // Allow intentionally unused variables/parameters that start with an underscore
      '@typescript-eslint/no-unused-vars': [
        'error',
        {
          argsIgnorePattern: '^_',
          varsIgnorePattern: '^_',
          caughtErrorsIgnorePattern: '^_',
        },
=======
      // Basic JavaScript rules
      'no-unused-vars': 'off', // Turn off base rule
      'no-undef': 'error',
      'no-console': 'off',
      
      // TypeScript specific rules
      '@typescript-eslint/no-unused-vars': [
        'error',
        { argsIgnorePattern: '^_', varsIgnorePattern: '^_', caughtErrorsIgnorePattern: '^_' }
>>>>>>> f331daf2
      ],
      '@typescript-eslint/no-explicit-any': 'off',
      '@typescript-eslint/no-require-imports': 'error',
      '@typescript-eslint/no-unused-expressions': 'error',
      '@typescript-eslint/no-empty-object-type': 'off',
    },
  },
]);<|MERGE_RESOLUTION|>--- conflicted
+++ resolved
@@ -4,12 +4,7 @@
 import { defineConfig } from 'eslint/config';
 
 export default defineConfig([
-<<<<<<< HEAD
-  { ignores: ['dist/**', '.prettierrc.cjs', 'eslint.config.mjs'] },
-  tseslint.configs.recommended,
-=======
-  { ignores: ['dist/**', 'node_modules/**', '.prettierrc.js', 'eslint.config.mjs'] },
->>>>>>> f331daf2
+  { ignores: ['dist/**', 'node_modules/**', '.prettierrc.cjs', 'eslint.config.mjs'] },
   {
     files: ['**/*.{js,ts}'],
     languageOptions: {
@@ -22,27 +17,15 @@
     },
     plugins: { '@typescript-eslint': typescript },
     rules: {
-<<<<<<< HEAD
-      '@typescript-eslint/no-explicit-any': 'off',
-      // Allow intentionally unused variables/parameters that start with an underscore
-      '@typescript-eslint/no-unused-vars': [
-        'error',
-        {
-          argsIgnorePattern: '^_',
-          varsIgnorePattern: '^_',
-          caughtErrorsIgnorePattern: '^_',
-        },
-=======
       // Basic JavaScript rules
       'no-unused-vars': 'off', // Turn off base rule
       'no-undef': 'error',
       'no-console': 'off',
-      
+
       // TypeScript specific rules
       '@typescript-eslint/no-unused-vars': [
         'error',
         { argsIgnorePattern: '^_', varsIgnorePattern: '^_', caughtErrorsIgnorePattern: '^_' }
->>>>>>> f331daf2
       ],
       '@typescript-eslint/no-explicit-any': 'off',
       '@typescript-eslint/no-require-imports': 'error',
